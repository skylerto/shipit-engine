<!-- <h1><%= @stack.repo_owner %>/<%= @stack.repo_name %> <small><%= @stack.environment %></small></h1> -->
<div class="wrapper">

<section>
<<<<<<< HEAD
  <header class="section-header">
    <h1>Undeployed Commits</h1>
    <div class="header-accessory">
      <a href="<%= settings_stack_path(@stack) %>">Settings</a>
      <a href="<%= github_repo_url(@stack.repo_owner, @stack.repo_name) %>">Github Repo</a>
    </div>
  </header>
  <ul class="commit-lst">
    <% @commits.each do |commit| %>
      <li>
        <div class="status <%= commit.state %>">
          <i><%= commit.state %></i>
          <img src="<%= commit.author.avatar_url %>" alt="">
        </div>
        <div class="event">
          <span class="event-meta"><a href="<%= github_user_url(commit.author.login) %>" class="user main-user"><%= commit.author.name %></a> merged <%= time_ago_in_words(commit.created_at) %> ago</span>
          <span class="event-title">
            <%= commit.pull_request_title || commit.message %>
            <% if commit.pull_request? %>
              <a href="<%= commit.pull_request_url %>">
                #<%= commit.pull_request_id %>
              </a>
            <% end %>
            <span class="event-number">(<a href="<%= github_commit_url(@stack.repo_owner, @stack.repo_name, commit.sha) %>"><%= commit.short_sha %></a>)</span></span>
        </div>
        <% if commit.state == 'success' %>
          <%= form_tag new_stack_deploy_path(@stack), :method => :get, :class => 'deploy-action' do %>
            <%= hidden_field_tag :sha, commit.sha %>
            <%= submit_tag "Deploy", :name => nil, :class => 'btn' %>
          <% end %>
        <% elsif commit.state == 'pending' %>
          <a href="#" class="btn disabled deploy-action">Pending...</a>
        <% elsif commit.state.blank? %>
        <% else %>
          <a href="#" class="btn disabled deploy-action">Failure</a>
=======

<header class="section-header">
  <h1>Undeployed Commits</h1>
  <div class="header-accessory">
    <a href="<%= settings_stack_path(@stack) %>">Settings</a>
    <a href="<%= github_repo_url(@stack.repo_owner, @stack.repo_name) %>">Github Repo</a>
  </div>
</header>
<ul class="commit-lst">
  <% @commits.each do |commit| %>
    <li>
      <div class="status <%= commit.state %>">
        <i><%= commit.state %></i>
        <img src="<%= commit.author.avatar_url %>" alt="">
      </div>
      <div class="event">
        <span class="event-meta"><a href="<%= github_user_url(commit.author.login) %>" class="user main-user"><%= commit.author.name %></a> merged <%= time_ago_in_words(commit.created_at) %> ago</span>
        <span class="event-title"><%= commit.message %> <span class="event-number">(<a href="<%= github_commit_url(@stack.repo_owner, @stack.repo_name, commit.sha) %>"><%= commit.short_sha %></a>)</span></span>
      </div>
      <% if commit.state == 'success' %>
        <%= form_tag new_stack_deploy_path(@stack), :method => :get, :class => 'deploy-action' do %>
          <%= hidden_field_tag :sha, commit.sha %>
          <%= submit_tag "Deploy", :name => nil, :class => 'btn' %>
>>>>>>> 66bad03d
        <% end %>
      </li>
    <% end %>
  </ul>
</section>

<section>
  <header class="section-header">
    <h1>Deploys</h1>
  </header>
  <ul class="commit-lst">
    <% @deploys.each do |deploy| %>
      <li>
        <div class="status <%= deploy.status %>">
          <i><%= deploy.status %></i>
          <img src="" alt="">
        </div>
        <div class="event">
          <span class="event-meta"><a href="#" class="user main-user">Name</a> deployed <%= time_ago_in_words(deploy.since_commit.created_at) %> ago</span>
          <span class="event-title"><%= deploy.until_commit.message %> <span class="event-number">(<%= deploy.since_commit.short_sha %> - <%= deploy.until_commit.short_sha %>)</span></span>
        </div>
      </li>
    <% end %>
  </ul>
</section>
</div><|MERGE_RESOLUTION|>--- conflicted
+++ resolved
@@ -2,23 +2,22 @@
 <div class="wrapper">
 
 <section>
-<<<<<<< HEAD
-  <header class="section-header">
-    <h1>Undeployed Commits</h1>
-    <div class="header-accessory">
-      <a href="<%= settings_stack_path(@stack) %>">Settings</a>
-      <a href="<%= github_repo_url(@stack.repo_owner, @stack.repo_name) %>">Github Repo</a>
-    </div>
-  </header>
-  <ul class="commit-lst">
-    <% @commits.each do |commit| %>
-      <li>
-        <div class="status <%= commit.state %>">
-          <i><%= commit.state %></i>
-          <img src="<%= commit.author.avatar_url %>" alt="">
-        </div>
-        <div class="event">
-          <span class="event-meta"><a href="<%= github_user_url(commit.author.login) %>" class="user main-user"><%= commit.author.name %></a> merged <%= time_ago_in_words(commit.created_at) %> ago</span>
+<header class="section-header">
+  <h1>Undeployed Commits</h1>
+  <div class="header-accessory">
+    <a href="<%= settings_stack_path(@stack) %>">Settings</a>
+    <a href="<%= github_repo_url(@stack.repo_owner, @stack.repo_name) %>">Github Repo</a>
+  </div>
+</header>
+<ul class="commit-lst">
+  <% @commits.each do |commit| %>
+    <li>
+      <div class="status <%= commit.state %>">
+        <i><%= commit.state %></i>
+        <img src="<%= commit.author.avatar_url %>" alt="">
+      </div>
+      <div class="event">
+        <span class="event-meta"><a href="<%= github_user_url(commit.author.login) %>" class="user main-user"><%= commit.author.name %></a> merged <%= time_ago_in_words(commit.created_at) %> ago</span>
           <span class="event-title">
             <%= commit.pull_request_title || commit.message %>
             <% if commit.pull_request? %>
@@ -38,31 +37,6 @@
         <% elsif commit.state.blank? %>
         <% else %>
           <a href="#" class="btn disabled deploy-action">Failure</a>
-=======
-
-<header class="section-header">
-  <h1>Undeployed Commits</h1>
-  <div class="header-accessory">
-    <a href="<%= settings_stack_path(@stack) %>">Settings</a>
-    <a href="<%= github_repo_url(@stack.repo_owner, @stack.repo_name) %>">Github Repo</a>
-  </div>
-</header>
-<ul class="commit-lst">
-  <% @commits.each do |commit| %>
-    <li>
-      <div class="status <%= commit.state %>">
-        <i><%= commit.state %></i>
-        <img src="<%= commit.author.avatar_url %>" alt="">
-      </div>
-      <div class="event">
-        <span class="event-meta"><a href="<%= github_user_url(commit.author.login) %>" class="user main-user"><%= commit.author.name %></a> merged <%= time_ago_in_words(commit.created_at) %> ago</span>
-        <span class="event-title"><%= commit.message %> <span class="event-number">(<a href="<%= github_commit_url(@stack.repo_owner, @stack.repo_name, commit.sha) %>"><%= commit.short_sha %></a>)</span></span>
-      </div>
-      <% if commit.state == 'success' %>
-        <%= form_tag new_stack_deploy_path(@stack), :method => :get, :class => 'deploy-action' do %>
-          <%= hidden_field_tag :sha, commit.sha %>
-          <%= submit_tag "Deploy", :name => nil, :class => 'btn' %>
->>>>>>> 66bad03d
         <% end %>
       </li>
     <% end %>
