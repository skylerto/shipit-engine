# This is a manifest file that'll be compiled into application.js, which will include all the files
# listed below.
#
# Any JavaScript/Coffee file within this directory, lib/assets/javascripts, vendor/assets/javascripts,
# or vendor/assets/javascripts of plugins, if any, can be referenced here using a relative path.
#
# It's not advisable to add code directly here, but if you do, it'll appear at the bottom of the
# compiled file.
#
# Read Sprockets README (https:#github.com/sstephenson/sprockets#sprockets-directives) for details
# about supported directives.
#
#= require jquery
#= require jquery_ujs
#= require rails-timeago
<<<<<<< HEAD
#= require jquery.hc-sticky
#= require jquery-notify
=======
>>>>>>> 385b5308
#= require ansi_up
#= require_tree .

$(document).on 'click', 'a.disabled', (event) ->
  event.preventDefault()

jQuery ->
  btn = $('button.notifications')
  if $.notifyCheck() == $.NOTIFY_NOT_ALLOWED
    btn.click () =>
      $.notifyRequest()
      btn.hide()
  else
    btn.hide()<|MERGE_RESOLUTION|>--- conflicted
+++ resolved
@@ -13,11 +13,6 @@
 #= require jquery
 #= require jquery_ujs
 #= require rails-timeago
-<<<<<<< HEAD
-#= require jquery.hc-sticky
-#= require jquery-notify
-=======
->>>>>>> 385b5308
 #= require ansi_up
 #= require_tree .
 
